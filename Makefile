--- conflicted
+++ resolved
@@ -7,8 +7,7 @@
 $(DOCS_MAKE_CMD):
 	DJANGO_SETTINGS_MODULE=test_proj.settings $(MAKE) -C docs $@
 
-<<<<<<< HEAD
-clean: docs_clean
+clean:
 	$(MAKE) -C docs clean
 
 test:
@@ -17,8 +16,4 @@
 coverage:
 	coverage run --source='.' setup.py test
 	coverage html --include="django_states*" --omit="*test*" --directory=.direnv/htmlcov
-	coverage report --include="django_states*" --omit="*test*"
-=======
-clean:
-	$(MAKE) -C docs clean
->>>>>>> 1ccfa7c9
+	coverage report --include="django_states*" --omit="*test*"